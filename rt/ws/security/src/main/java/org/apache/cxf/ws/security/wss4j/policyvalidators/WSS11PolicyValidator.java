/**
 * Licensed to the Apache Software Foundation (ASF) under one
 * or more contributor license agreements. See the NOTICE file
 * distributed with this work for additional information
 * regarding copyright ownership. The ASF licenses this file
 * to you under the Apache License, Version 2.0 (the
 * "License"); you may not use this file except in compliance
 * with the License. You may obtain a copy of the License at
 *
 * http://www.apache.org/licenses/LICENSE-2.0
 *
 * Unless required by applicable law or agreed to in writing,
 * software distributed under the License is distributed on an
 * "AS IS" BASIS, WITHOUT WARRANTIES OR CONDITIONS OF ANY
 * KIND, either express or implied. See the License for the
 * specific language governing permissions and limitations
 * under the License.
 */

package org.apache.cxf.ws.security.wss4j.policyvalidators;

import java.util.Collection;
import java.util.List;

import org.w3c.dom.Element;

import org.apache.cxf.message.Message;
import org.apache.cxf.message.MessageUtils;
import org.apache.cxf.ws.policy.AssertionInfo;
import org.apache.cxf.ws.policy.AssertionInfoMap;
<<<<<<< HEAD
import org.apache.cxf.ws.security.policy.SP12Constants;
import org.apache.cxf.ws.security.policy.model.Wss11;
import org.apache.cxf.ws.security.wss4j.WSS4JUtils;
import org.apache.ws.security.WSConstants;
import org.apache.ws.security.WSSecurityEngineResult;
=======
import org.apache.wss4j.dom.WSConstants;
import org.apache.wss4j.dom.WSSecurityEngineResult;
import org.apache.wss4j.dom.util.WSSecurityUtil;
import org.apache.wss4j.policy.SPConstants;
import org.apache.wss4j.policy.model.Wss11;
>>>>>>> 925978ef

/**
 * Validate a WSS11 policy.
 */
public class WSS11PolicyValidator 
    extends AbstractTokenPolicyValidator implements TokenPolicyValidator {
    
    public boolean validatePolicy(
        AssertionInfoMap aim,
        Message message,
        Element soapBody,
        List<WSSecurityEngineResult> results,
        List<WSSecurityEngineResult> signedResults
    ) {
        Collection<AssertionInfo> ais = getAllAssertionsByLocalname(aim, SPConstants.WSS11);
        if (!ais.isEmpty()) {
            parsePolicies(ais, message, results);
            
            assertPolicy(aim, SPConstants.MUST_SUPPORT_REF_THUMBPRINT);
            assertPolicy(aim, SPConstants.MUST_SUPPORT_REF_ENCRYPTED_KEY);
            assertPolicy(aim, SPConstants.REQUIRE_SIGNATURE_CONFIRMATION);
        }
        
<<<<<<< HEAD
        List<WSSecurityEngineResult> scResults =
            WSS4JUtils.fetchAllActionResults(results, WSConstants.SC);
=======
        return true;
    }
    
    private void parsePolicies(
        Collection<AssertionInfo> ais, 
        Message message,  
        List<WSSecurityEngineResult> results
    ) {
        List<WSSecurityEngineResult> scResults =
            WSSecurityUtil.fetchAllActionResults(results, WSConstants.SC);
>>>>>>> 925978ef
        
        for (AssertionInfo ai : ais) {
            Wss11 wss11 = (Wss11)ai.getAssertion();
            ai.setAsserted(true);

            if (!MessageUtils.isRequestor(message)) {
                continue;
            }
            
            if ((wss11.isRequireSignatureConfirmation() && scResults.isEmpty())
                || (!wss11.isRequireSignatureConfirmation() && !scResults.isEmpty())) {
                ai.setNotAsserted(
                    "Signature Confirmation policy validation failed"
                );
                continue;
            }
        }
    }
    
}<|MERGE_RESOLUTION|>--- conflicted
+++ resolved
@@ -28,19 +28,11 @@
 import org.apache.cxf.message.MessageUtils;
 import org.apache.cxf.ws.policy.AssertionInfo;
 import org.apache.cxf.ws.policy.AssertionInfoMap;
-<<<<<<< HEAD
-import org.apache.cxf.ws.security.policy.SP12Constants;
-import org.apache.cxf.ws.security.policy.model.Wss11;
-import org.apache.cxf.ws.security.wss4j.WSS4JUtils;
-import org.apache.ws.security.WSConstants;
-import org.apache.ws.security.WSSecurityEngineResult;
-=======
 import org.apache.wss4j.dom.WSConstants;
 import org.apache.wss4j.dom.WSSecurityEngineResult;
 import org.apache.wss4j.dom.util.WSSecurityUtil;
 import org.apache.wss4j.policy.SPConstants;
 import org.apache.wss4j.policy.model.Wss11;
->>>>>>> 925978ef
 
 /**
  * Validate a WSS11 policy.
@@ -64,10 +56,6 @@
             assertPolicy(aim, SPConstants.REQUIRE_SIGNATURE_CONFIRMATION);
         }
         
-<<<<<<< HEAD
-        List<WSSecurityEngineResult> scResults =
-            WSS4JUtils.fetchAllActionResults(results, WSConstants.SC);
-=======
         return true;
     }
     
@@ -78,7 +66,6 @@
     ) {
         List<WSSecurityEngineResult> scResults =
             WSSecurityUtil.fetchAllActionResults(results, WSConstants.SC);
->>>>>>> 925978ef
         
         for (AssertionInfo ai : ais) {
             Wss11 wss11 = (Wss11)ai.getAssertion();
