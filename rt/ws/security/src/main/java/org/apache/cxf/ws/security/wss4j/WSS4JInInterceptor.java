--- conflicted
+++ resolved
@@ -365,11 +365,7 @@
     ) throws WSSecurityException {
         // Extract the signature action result from the action list
         List<WSSecurityEngineResult> signatureResults = 
-<<<<<<< HEAD
-            WSS4JUtils.fetchAllActionResults(wsResult, WSConstants.SIGN);
-=======
             WSSecurityUtil.fetchAllActionResults(wsResult, WSConstants.SIGN);
->>>>>>> 925978ef
 
         // Store the last signature result
         if (!signatureResults.isEmpty()) {
@@ -382,11 +378,7 @@
     ) throws WSSecurityException {
         // Extract the timestamp action result from the action list
         List<WSSecurityEngineResult> timestampResults = 
-<<<<<<< HEAD
-            WSS4JUtils.fetchAllActionResults(wsResult, WSConstants.TS);
-=======
             WSSecurityUtil.fetchAllActionResults(wsResult, WSConstants.TS);
->>>>>>> 925978ef
 
         if (!timestampResults.isEmpty()) {
             msg.put(TIMESTAMP_RESULT, timestampResults.get(timestampResults.size() - 1));
