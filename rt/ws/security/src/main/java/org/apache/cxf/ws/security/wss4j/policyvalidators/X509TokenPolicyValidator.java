/**
 * Licensed to the Apache Software Foundation (ASF) under one
 * or more contributor license agreements. See the NOTICE file
 * distributed with this work for additional information
 * regarding copyright ownership. The ASF licenses this file
 * to you under the Apache License, Version 2.0 (the
 * "License"); you may not use this file except in compliance
 * with the License. You may obtain a copy of the License at
 *
 * http://www.apache.org/licenses/LICENSE-2.0
 *
 * Unless required by applicable law or agreed to in writing,
 * software distributed under the License is distributed on an
 * "AS IS" BASIS, WITHOUT WARRANTIES OR CONDITIONS OF ANY
 * KIND, either express or implied. See the License for the
 * specific language governing permissions and limitations
 * under the License.
 */

package org.apache.cxf.ws.security.wss4j.policyvalidators;

import java.util.Collection;
import java.util.List;

import org.w3c.dom.Element;

import org.apache.cxf.message.Message;
import org.apache.cxf.ws.policy.AssertionInfo;
import org.apache.cxf.ws.policy.AssertionInfoMap;
<<<<<<< HEAD
import org.apache.cxf.ws.security.policy.SP12Constants;
import org.apache.cxf.ws.security.policy.SPConstants;
import org.apache.cxf.ws.security.policy.model.X509Token;
import org.apache.cxf.ws.security.wss4j.WSS4JUtils;
import org.apache.ws.security.WSConstants;
import org.apache.ws.security.WSSecurityEngineResult;
import org.apache.ws.security.message.token.BinarySecurity;
=======
import org.apache.wss4j.dom.WSConstants;
import org.apache.wss4j.dom.WSSecurityEngineResult;
import org.apache.wss4j.dom.message.token.BinarySecurity;
import org.apache.wss4j.dom.util.WSSecurityUtil;
import org.apache.wss4j.policy.SPConstants;
import org.apache.wss4j.policy.model.X509Token;
import org.apache.wss4j.policy.model.X509Token.TokenType;
>>>>>>> 925978ef

/**
 * Validate an X509 Token policy.
 */
public class X509TokenPolicyValidator extends AbstractTokenPolicyValidator implements TokenPolicyValidator {
    
    private static final String X509_V3_VALUETYPE = WSConstants.X509TOKEN_NS + "#X509v3";
    private static final String PKI_VALUETYPE = WSConstants.X509TOKEN_NS + "#X509PKIPathv1";
    
    public boolean validatePolicy(
        AssertionInfoMap aim,
        Message message,
        Element soapBody,
        List<WSSecurityEngineResult> results,
        List<WSSecurityEngineResult> signedResults
    ) {
        Collection<AssertionInfo> ais = getAllAssertionsByLocalname(aim, SPConstants.X509_TOKEN);
        if (!ais.isEmpty()) {
            parsePolicies(ais, message, results);
            
            assertPolicy(aim, SPConstants.WSS_X509_PKI_PATH_V1_TOKEN10);
            assertPolicy(aim, SPConstants.WSS_X509_PKI_PATH_V1_TOKEN11);
            assertPolicy(aim, SPConstants.WSS_X509_V1_TOKEN10);
            assertPolicy(aim, SPConstants.WSS_X509_V1_TOKEN11);
            assertPolicy(aim, SPConstants.WSS_X509_V3_TOKEN10);
            assertPolicy(aim, SPConstants.WSS_X509_V3_TOKEN11);
        }
        
<<<<<<< HEAD
        List<WSSecurityEngineResult> bstResults = 
            WSS4JUtils.fetchAllActionResults(results, WSConstants.BST);
=======
        return true;
    }
    
    private void parsePolicies(
        Collection<AssertionInfo> ais, 
        Message message,
        List<WSSecurityEngineResult> results
    ) {
        List<WSSecurityEngineResult> bstResults = 
            WSSecurityUtil.fetchAllActionResults(results, WSConstants.BST);
>>>>>>> 925978ef
        
        for (AssertionInfo ai : ais) {
            X509Token x509TokenPolicy = (X509Token)ai.getAssertion();
            ai.setAsserted(true);

            if (!isTokenRequired(x509TokenPolicy, message)) {
                continue;
            }

            if (bstResults.isEmpty()) {
                ai.setNotAsserted(
                    "The received token does not match the token inclusion requirement"
                );
                continue;
            }

            if (!checkTokenType(x509TokenPolicy.getTokenType(), bstResults)) {
                ai.setNotAsserted("An incorrect X.509 Token Type is detected");
                continue;
            }
        }
    }
    
    /**
     * Check that at least one received token matches the token type.
     */
    private boolean checkTokenType(
        TokenType tokenType,
        List<WSSecurityEngineResult> bstResults
    ) {
        if (bstResults.isEmpty()) {
            return false;
        }

        String requiredType = X509_V3_VALUETYPE;
<<<<<<< HEAD
        if (SPConstants.WSS_X509_PKI_PATH_V1_TOKEN10.equals(requiredVersionAndType)
            || SPConstants.WSS_X509_PKI_PATH_V1_TOKEN11.equals(requiredVersionAndType)) {
=======
        if (tokenType == TokenType.WssX509PkiPathV1Token10
            || tokenType == TokenType.WssX509PkiPathV1Token11) {
>>>>>>> 925978ef
            requiredType = PKI_VALUETYPE;
        }

        for (WSSecurityEngineResult result : bstResults) {
            BinarySecurity binarySecurityToken = 
                (BinarySecurity)result.get(WSSecurityEngineResult.TAG_BINARY_SECURITY_TOKEN);
            if (binarySecurityToken != null) {
                String type = binarySecurityToken.getValueType();
                if (requiredType.equals(type)) {
                    return true;
                }
            }
        }
        return false;
    }
}<|MERGE_RESOLUTION|>--- conflicted
+++ resolved
@@ -27,15 +27,6 @@
 import org.apache.cxf.message.Message;
 import org.apache.cxf.ws.policy.AssertionInfo;
 import org.apache.cxf.ws.policy.AssertionInfoMap;
-<<<<<<< HEAD
-import org.apache.cxf.ws.security.policy.SP12Constants;
-import org.apache.cxf.ws.security.policy.SPConstants;
-import org.apache.cxf.ws.security.policy.model.X509Token;
-import org.apache.cxf.ws.security.wss4j.WSS4JUtils;
-import org.apache.ws.security.WSConstants;
-import org.apache.ws.security.WSSecurityEngineResult;
-import org.apache.ws.security.message.token.BinarySecurity;
-=======
 import org.apache.wss4j.dom.WSConstants;
 import org.apache.wss4j.dom.WSSecurityEngineResult;
 import org.apache.wss4j.dom.message.token.BinarySecurity;
@@ -43,7 +34,6 @@
 import org.apache.wss4j.policy.SPConstants;
 import org.apache.wss4j.policy.model.X509Token;
 import org.apache.wss4j.policy.model.X509Token.TokenType;
->>>>>>> 925978ef
 
 /**
  * Validate an X509 Token policy.
@@ -72,10 +62,6 @@
             assertPolicy(aim, SPConstants.WSS_X509_V3_TOKEN11);
         }
         
-<<<<<<< HEAD
-        List<WSSecurityEngineResult> bstResults = 
-            WSS4JUtils.fetchAllActionResults(results, WSConstants.BST);
-=======
         return true;
     }
     
@@ -86,7 +72,6 @@
     ) {
         List<WSSecurityEngineResult> bstResults = 
             WSSecurityUtil.fetchAllActionResults(results, WSConstants.BST);
->>>>>>> 925978ef
         
         for (AssertionInfo ai : ais) {
             X509Token x509TokenPolicy = (X509Token)ai.getAssertion();
@@ -122,13 +107,8 @@
         }
 
         String requiredType = X509_V3_VALUETYPE;
-<<<<<<< HEAD
-        if (SPConstants.WSS_X509_PKI_PATH_V1_TOKEN10.equals(requiredVersionAndType)
-            || SPConstants.WSS_X509_PKI_PATH_V1_TOKEN11.equals(requiredVersionAndType)) {
-=======
         if (tokenType == TokenType.WssX509PkiPathV1Token10
             || tokenType == TokenType.WssX509PkiPathV1Token11) {
->>>>>>> 925978ef
             requiredType = PKI_VALUETYPE;
         }
 
