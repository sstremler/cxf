--- conflicted
+++ resolved
@@ -39,12 +39,7 @@
     public static final int DEFAULT_LIMIT = 48 * 1024;
     public static final int DEFAULT_THRESHOLD = -1;
     public static final String CONTENT_SUPPRESSED = "--- Content suppressed ---";
-<<<<<<< HEAD
-    private static final String  LIVE_LOGGING_PROP = "org.apache.cxf.logging.enable";
-
-=======
-    protected static final String  LIVE_LOGGING_PROP = "org.apache.cxf.logging.enable"; 
->>>>>>> 47a21d46
+    protected static final String  LIVE_LOGGING_PROP = "org.apache.cxf.logging.enable";
     protected int limit = DEFAULT_LIMIT;
     protected long threshold = DEFAULT_THRESHOLD;
     protected boolean logBinary;
